import abc
import typing as t

import numpy as np
import xarray as xr
from sklearn import cluster

import lifetimes.utils
from . import pca as _pca


class ClusterAlgorithm(abc.ABC):
    """Wrapper for `sklearn.cluster` algorithms."""

    pca: _pca.PCA

    @property
    def centers(self) -> np.ndarray:
        """Return the cluster centers."""
        return self._centers

    @property
    def labels(self) -> xr.DataArray:
        """Return the labels of each data point."""
        return self._labels

    @property
    @abc.abstractmethod
    def _centers(self) -> np.ndarray:
        ...

    @property
    @abc.abstractmethod
    def _labels(self) -> xr.DataArray:
        ...


class KMeans(ClusterAlgorithm):
    """Wrapper for `sklearn.cluster.KMeans`."""

    def __init__(self, kmeans: cluster.KMeans, pca: _pca.PCA, n_components: int):
        """Set attributes.

        Parameters
        ----------
        kmeans : sklearn.cluster.KMeans
            The result of the K-means clustering.
        pca : lifetimes.modes.methods.pca.PCA
            The result of the PCA with the selected number of PCs.
        n_components : int
            Number of PCs.

        """
        self._n_components = n_components
        self._kmeans = kmeans
        self.pca = pca

    @property
    def _centers(self) -> np.ndarray:
        return self._kmeans.cluster_centers_

    @property
    def _labels(self) -> xr.DataArray:
        timeseries = self.pca.timeseries
        return xr.DataArray(
            data=self._kmeans.labels_,
            coords={timeseries.name: timeseries},
        )


@lifetimes.utils.log_runtime
def find_principal_component_clusters(
    pca: _pca.PCA,
    use_varimax: bool = False,
    n_components: t.Optional[int] = None,
    n_clusters: int = 8,
    **clustering_kwargs,
) -> ClusterAlgorithm:
    """Apply a given clustering algorithm on PCs.

    Parameters
    ----------
    pca : lifetimes.modes.methods.pca.PCA
        Result of the PCA.
    use_varimax : bool, default=False
        Whether to perform varimax rotation before the clustering.
    n_components : int, optional
        Number of PCs to use for the clustering.
        Represents the number of dimension of the subspace to perform the
        clustering.
        If `None`, the full PC space will be used.
    n_clusters : int, default=8
        Number of clusters to find.
    kwargs
        Will be passed to the clustering algorithm.

    Returns
    -------
    KMeans
        Result of the K-means.

    """
<<<<<<< HEAD
    kmeans = cluster.KMeans(n_clusters=n_clusters)
    components_subspace = pca.transform(n_components=n_components)[
        pca._data_variable_name
    ]
=======
    kmeans = cluster.KMeans(n_clusters=n_clusters, **clustering_kwargs)
    if use_varimax:
        components_subspace = pca.transform_with_varimax_rotation(n_components=n_components)
    else:
        components_subspace = pca.transform(n_components=n_components)
>>>>>>> b68905e4
    result: cluster.KMeans = kmeans.fit(components_subspace)
    return KMeans(kmeans=result, pca=pca, n_components=n_components)<|MERGE_RESOLUTION|>--- conflicted
+++ resolved
@@ -12,7 +12,7 @@
 class ClusterAlgorithm(abc.ABC):
     """Wrapper for `sklearn.cluster` algorithms."""
 
-    pca: _pca.PCA
+    pca: _pca.PCA # TODO Maybe dis-entangle
 
     @property
     def centers(self) -> np.ndarray:
@@ -100,17 +100,10 @@
         Result of the K-means.
 
     """
-<<<<<<< HEAD
-    kmeans = cluster.KMeans(n_clusters=n_clusters)
-    components_subspace = pca.transform(n_components=n_components)[
-        pca._data_variable_name
-    ]
-=======
     kmeans = cluster.KMeans(n_clusters=n_clusters, **clustering_kwargs)
-    if use_varimax:
+    if use_varimax: #TODO below method does not exist anymore; also hand over the data
         components_subspace = pca.transform_with_varimax_rotation(n_components=n_components)
     else:
         components_subspace = pca.transform(n_components=n_components)
->>>>>>> b68905e4
     result: cluster.KMeans = kmeans.fit(components_subspace)
     return KMeans(kmeans=result, pca=pca, n_components=n_components)