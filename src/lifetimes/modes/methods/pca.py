--- conflicted
+++ resolved
@@ -1,11 +1,7 @@
 import typing as t
 
-<<<<<<< HEAD
 import lifetimes.utils as utils
-=======
-import lifetimes.utils
 import lifetimes.utils._types as _types
->>>>>>> f1e58e4d
 import numpy as np
 import sklearn.decomposition as decomposition
 import xarray as xr
@@ -275,17 +271,10 @@
     return data.sel({PC_DIM: slice(n_components)})
 
 
-<<<<<<< HEAD
 @utils.log_runtime
-def spatio_temporal_pca(
-    data: xr.DataArray,
-    time_coordinate: str,
-=======
-@lifetimes.utils.log_runtime
 def spatio_temporal_pca(
     data: _types.Data,
     time_coordinate: str = "time",
->>>>>>> f1e58e4d
     latitude_coordinate: str = "latitude",
     x_coordinate: t.Optional[str] = None,
     y_coordinate: t.Optional[str] = None,
@@ -299,7 +288,7 @@
     ----------
     data : xr.Dataset or xr.DataArray
         Spatial timeseries data.
-    time_coordinate : str
+    time_coordinate : str, default="time"
         Name of the time coordinate.
         This is required to reshape the data for the PCA.
     latitude_coordinate : str, default="latitude"
@@ -341,18 +330,7 @@
     else:
         pca = pca_method(**kwargs)
 
-<<<<<<< HEAD
-    original_shape = data.shape
-    timeseries = data[time_coordinate]
-    data = utils.weight_by_latitudes(
-        data=data,
-        latitudes=latitude_coordinate,
-        use_sqrt=True,
-    )
-    data = utils.reshape_spatio_temporal_xarray_data_array(
-=======
     (original_shape, timeseries, data) = _reshape_data(
->>>>>>> f1e58e4d
         data=data,
         time_coordinate=time_coordinate,
         latitude_coordinate=latitude_coordinate,
@@ -366,10 +344,8 @@
         reshaped=data,
         original_shape=original_shape,
         time_series=timeseries,
-<<<<<<< HEAD
         x_coordinate=x_coordinate,
         y_coordinate=y_coordinate,
-=======
     )
 
 
@@ -381,13 +357,13 @@
     y_coordinate: t.Optional[str],
 ) -> tuple[tuple, xr.DataArray, np.ndarray]:
     timeseries = data[time_coordinate]
-    original_shape = lifetimes.utils.get_xarray_data_shape(data)
-    data = lifetimes.utils.weight_by_latitudes(
+    original_shape = utils.get_xarray_data_shape(data)
+    data = utils.weight_by_latitudes(
         data=data,
         latitudes=latitude_coordinate,
         use_sqrt=True,
     )
-    data = lifetimes.utils.reshape_spatio_temporal_xarray_data(
+    data = utils.reshape_spatio_temporal_xarray_data(
         data=data,
         time_coordinate=None,  # Set to None to avoid memory excess in function
         x_coordinate=x_coordinate,
@@ -397,5 +373,4 @@
         original_shape,
         timeseries,
         data,
->>>>>>> f1e58e4d
     )