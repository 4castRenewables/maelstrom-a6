--- conflicted
+++ resolved
@@ -3,8 +3,4 @@
 import numpy as np
 import xarray as xr
 
-<<<<<<< HEAD
-Data = Union[np.ndarray, xr.Dataset, xr.DataArray]
-=======
-Data = t.Union[np.ndarray, xr.DataArray]
->>>>>>> ac3387c7
+Data = t.Union[np.ndarray, xr.Dataset, xr.DataArray]