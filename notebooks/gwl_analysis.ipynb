{
 "cells": [
  {
   "cell_type": "markdown",
   "id": "f9d5bacb",
   "metadata": {},
   "source": [
    "# Großwetterlagen Analysis\n",
    "\n",
<<<<<<< HEAD
    "This notebook aims to analyze Großwetterlagen (GWL). \n",
    "\n",
    "For each day where a specific GWL appeared, a plot is created for the $500 hPa$ pressure level that shows:\n",
    "\n",
    "- geopotential heights\n",
    "- temperature\n",
    "- wind speed and direction\n",
    "\n",
    "This allows to see what similarities these quantities share for each day where the specific GWL appeared.",
    "\n",
    "We further want to analyze Großwetterlagen (GWL) statistics:\n",
=======
    "We want to analyze Großwetterlagen (GWL) statistics:\n",
>>>>>>> 280b936a
    "\n",
    "- abundance\n",
    "- stability (duration mean, std, etc.)\n",
    "- forecast uncertainty per GWL\n",
    "- temperature, geopotential height and wind speed/direction at each individual appearance"
   ]
  },
  {
   "cell_type": "code",
   "execution_count": null,
   "id": "dba1ec60",
   "metadata": {},
   "outputs": [],
   "source": [
    "%load_ext autoreload\n",
    "%autoreload 2"
   ]
  },
  {
   "cell_type": "code",
   "execution_count": null,
   "id": "6cf47008",
   "metadata": {},
   "outputs": [],
   "source": [
    "import a6\n",
    "import typing as t\n",
    "import xarray as xr\n",
    "import math\n",
    "import matplotlib.pyplot as plt\n",
    "import numpy as np\n",
    "import pathlib\n",
    "import cartopy.crs as ccrs"
   ]
  },
  {
   "cell_type": "code",
   "execution_count": null,
   "id": "583783d3",
   "metadata": {},
   "outputs": [],
   "source": [
    "path = pathlib.Path(\"/home/fabian/Documents/MAELSTROM/gwl\")\n",
    "\n",
    "gwl = xr.open_dataset(\"../data/gwl.nc\")\n",
    "modes = a6.modes.methods.determine_lifetimes_of_modes(gwl[\"GWL\"])\n",
    "scores = xr.open_dataset(\"../data/scores.nc\")\n",
    "\n",
    "data = xr.open_dataset(\n",
    "    \"/home/fabian/Documents/MAELSTROM/data/pca/pressure_level_500_950_daily_mean_2017_2020.nc\"\n",
    ").sel(level=500)"
   ]
  },
  {
   "cell_type": "code",
   "execution_count": null,
   "id": "e2d0b200",
   "metadata": {},
   "outputs": [],
   "source": [
    "data = a6.features.methods.geopotential.calculate_geopotential_height(\n",
    "    data, non_functional=True\n",
    ")"
   ]
  },
  {
   "cell_type": "code",
   "execution_count": null,
   "id": "a69ed826",
   "metadata": {},
   "outputs": [],
   "source": [
    "for mode in modes:\n",
    "    datetimes = list(\n",
    "        mode.get_dates(start=data[\"time\"][0], end=data[\"time\"][-1])\n",
    "    )\n",
    "    fig, _ = a6.plotting.plot_combined(\n",
    "        data=data,\n",
    "        dates=datetimes,\n",
    "    )\n",
    "    fig.savefig(path / f\"gwl_{mode.label}.png\")"
   ]
  },
  {
   "cell_type": "code",
   "execution_count": null,
   "id": "c3361385",
   "metadata": {},
   "outputs": [],
   "source": [
    "fig, _ = a6.plotting.plot_modes_durations(modes)\n",
    "fig.savefig(path / \"gwls.pdf\")"
   ]
  },
  {
   "cell_type": "code",
   "execution_count": null,
   "id": "2984ebd1",
   "metadata": {},
   "outputs": [],
   "source": [
    "scores_per_mode = a6.evaluation.modes.evaluate_scores_per_mode(\n",
    "    modes, scores=[scores]\n",
    ")\n",
    "scores_per_mode"
   ]
  },
  {
   "cell_type": "code",
   "execution_count": null,
   "id": "d3093b52",
   "metadata": {},
   "outputs": [],
   "source": []
  }
 ],
 "metadata": {
  "kernelspec": {
   "display_name": "a6",
   "language": "python",
   "name": "a6"
  },
  "language_info": {
   "codemirror_mode": {
    "name": "ipython",
    "version": 3
   },
   "file_extension": ".py",
   "mimetype": "text/x-python",
   "name": "python",
   "nbconvert_exporter": "python",
   "pygments_lexer": "ipython3",
   "version": "3.10.8"
  }
 },
 "nbformat": 4,
 "nbformat_minor": 5
}<|MERGE_RESOLUTION|>--- conflicted
+++ resolved
@@ -7,7 +7,6 @@
    "source": [
     "# Großwetterlagen Analysis\n",
     "\n",
-<<<<<<< HEAD
     "This notebook aims to analyze Großwetterlagen (GWL). \n",
     "\n",
     "For each day where a specific GWL appeared, a plot is created for the $500 hPa$ pressure level that shows:\n",
@@ -15,18 +14,13 @@
     "- geopotential heights\n",
     "- temperature\n",
     "- wind speed and direction\n",
-    "\n",
-    "This allows to see what similarities these quantities share for each day where the specific GWL appeared.",
-    "\n",
-    "We further want to analyze Großwetterlagen (GWL) statistics:\n",
-=======
-    "We want to analyze Großwetterlagen (GWL) statistics:\n",
->>>>>>> 280b936a
+    "- temperature, geopotential height and wind speed/direction at each individual appearance\n",
+    "This allows to see what similarities these quantities share for each day where the specific GWL appeared.\n",
+    "We further want to analyze GWL statistics:\n",
     "\n",
     "- abundance\n",
     "- stability (duration mean, std, etc.)\n",
-    "- forecast uncertainty per GWL\n",
-    "- temperature, geopotential height and wind speed/direction at each individual appearance"
+    "- forecast uncertainty per GWL\n"
    ]
   },
   {
