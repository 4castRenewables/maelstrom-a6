--- conflicted
+++ resolved
@@ -30,17 +30,10 @@
    "metadata": {},
    "outputs": [],
    "source": [
-<<<<<<< HEAD
-    "path = pathlib.Path(\"/home/fabian/Downloads\")\n",
-    "level = 500\n",
-    "outfile = path / f\"pressure_level_{level}_daily_mean_2017_2020.nc\"\n",
-    "paths = lifetimes.utils.list_files(path, pattern=\"pl_*.nc\")\n",
-=======
     "path = pathlib.Path(\"/home/fabian/Documents/MAELSTROM/data/pca/\")\n",
-    "level = 500\n",
+    "level = 128\n",
     "outfile = path / f\"temperature_level_{level}_daily_averages_2020.nc\"\n",
     "paths = lifetimes.utils.list_files(path, pattern=\"ml*.nc\")\n",
->>>>>>> ac3387c7
     "paths"
    ]
   },
@@ -52,11 +45,7 @@
    "outputs": [],
    "source": [
     "preprocess = functools.partial(\n",
-<<<<<<< HEAD
-    "    lifetimes.features.methods.select_level_and_calculate_daily_mean,\n",
-=======
     "    lifetimes.datasets.methods.select_level_and_calculate_daily_mean,\n",
->>>>>>> ac3387c7
     "    level=level,\n",
     ")\n",
     "ds = lifetimes.datasets.EcmwfIfsHres(\n",
@@ -72,11 +61,7 @@
    "metadata": {},
    "outputs": [],
    "source": [
-<<<<<<< HEAD
-    "ds.to_netcdf(outfile, drop_variables=[\"t\"])"
-=======
     "ds.to_netcdf(outfile, drop_variables=[\"q\", \"u\", \"v\"])"
->>>>>>> ac3387c7
    ]
   },
   {
