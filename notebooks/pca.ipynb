--- conflicted
+++ resolved
@@ -129,11 +129,7 @@
    "metadata": {},
    "outputs": [],
    "source": [
-<<<<<<< HEAD
     "anim = lifetimes.plotting.animate_timeseries(data)"
-=======
-    "data"
->>>>>>> 64ae7248
    ]
   },
   {
@@ -143,36 +139,23 @@
    "metadata": {},
    "outputs": [],
    "source": [
-<<<<<<< HEAD
     "lifetimes.plotting.plot_scree_test(pca, variance_ratio=0.95)\n",
     "n_components = 6"
-=======
-    "anim = animate(data)"
->>>>>>> 64ae7248
-   ]
-  },
-  {
-   "cell_type": "code",
-   "execution_count": null,
-<<<<<<< HEAD
+   ]
+  },
+  {
+   "cell_type": "code",
+   "execution_count": null,
    "id": "1923f32b",
    "metadata": {},
    "outputs": [],
    "source": [
     "lifetimes.plotting.plot_first_three_components_timeseries(pca)"
-=======
-   "id": "ca0cea8a",
-   "metadata": {},
-   "outputs": [],
-   "source": [
-    "plot_pca_components_gallery(pca, width, height, cols = 2, rows=2)"
->>>>>>> 64ae7248
-   ]
-  },
-  {
-   "cell_type": "code",
-   "execution_count": null,
-<<<<<<< HEAD
+   ]
+  },
+  {
+   "cell_type": "code",
+   "execution_count": null,
    "id": "22b88353",
    "metadata": {},
    "outputs": [],
@@ -181,38 +164,21 @@
     "    pca, n_components=n_components, n_clusters=4,\n",
     ")\n",
     "lifetimes.plotting.plot_first_three_components_timeseries_clusters(clusters)"
-=======
-   "id": "195e2a8c",
-   "metadata": {},
-   "outputs": [],
-   "source": [
-    "import sklearn.decomposition\n",
-    "rotated = sklearn.decomposition._factor_analysis._ortho_rotation(pca.components_.T)"
->>>>>>> 64ae7248
-   ]
-  },
-  {
-   "cell_type": "code",
-   "execution_count": null,
-<<<<<<< HEAD
+   ]
+  },
+  {
+   "cell_type": "code",
+   "execution_count": null,
    "id": "6bc2d819",
    "metadata": {},
    "outputs": [],
    "source": [
     "clusters.labels.plot()"
-=======
-   "id": "e08c7134",
-   "metadata": {},
-   "outputs": [],
-   "source": [
-    "plot_gallery(rotated, width, height, rows=2, cols=2)"
->>>>>>> 64ae7248
-   ]
-  },
-  {
-   "cell_type": "code",
-   "execution_count": null,
-<<<<<<< HEAD
+   ]
+  },
+  {
+   "cell_type": "code",
+   "execution_count": null,
    "id": "2e80d8e0",
    "metadata": {},
    "outputs": [],
@@ -227,9 +193,6 @@
    "cell_type": "code",
    "execution_count": null,
    "id": "c340ba4f",
-=======
-   "id": "fbef437d",
->>>>>>> 64ae7248
    "metadata": {},
    "outputs": [],
    "source": [
@@ -244,14 +207,9 @@
    "metadata": {},
    "outputs": [],
    "source": [
-<<<<<<< HEAD
     "data_reshaped = lifetimes.utils.reshape_spatio_temporal_numpy_array(\n",
     "    data_standardized.values\n",
     ")"
-=======
-    "ds[\"pcs\"] = ([\"time\", \"lat\", \"lon\"], original_shape)\n",
-    "pca.components_.shape"
->>>>>>> 64ae7248
    ]
   },
   {
