--- conflicted
+++ resolved
@@ -278,14 +278,10 @@
      pattern:
       - name: epoch
         type: int
-<<<<<<< HEAD
         _: "epoch:\\s+($jube_pat_nint)"
-=======
-        _: "epoch:\\s+($jube_pat_int)/\\s+($jube_pat_nint)"
       - name: epoch_time
         type: int
         _: "Total.*epoch\\stime\\s+\\(ms\\).*:\\s+($jube_pat_nint)"
->>>>>>> abf1412f
       - name: batch_time
         type: int
         _: "batchtime\\(ms\\):\\s+($jube_pat_nint)"
